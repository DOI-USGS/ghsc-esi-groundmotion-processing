--- conflicted
+++ resolved
@@ -189,18 +189,6 @@
 
         if user == "USERNAME" or password == "PASSWORD":
             fmt = (
-<<<<<<< HEAD
-<<<<<<< HEAD
-                'Username/password are required to retrieve KNET/KikNET\n'
-                'data. This tool can download data from the Japanese NIED\n'
-                'website. However, for this to work you will first need \n'
-                'to obtain a username and password from this website:\n'
-                'https://hinetwww11.bosai.go.jp/nied/registration/?LANG=en\n'
-                'Then edit project config file in section \n'
-                'fetchers:KNETFetcher to use your username and password.')
-=======
-=======
->>>>>>> 35ed6fc3
                 "Username/password are required to retrieve KNET/KikNET\n"
                 "data. This tool can download data from the Japanese NIED\n"
                 "website. However, for this to work you will first need \n"
@@ -210,10 +198,6 @@
                 "program, and edit the fetchers:KNETFetcher section\n"
                 "to use your username and password."
             )
-<<<<<<< HEAD
->>>>>>> metrics
-=======
->>>>>>> 35ed6fc3
             raise Exception(fmt)
 
         # allow user to turn restrict stations on or off. Restricting saves
